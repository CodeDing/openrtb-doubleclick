--- conflicted
+++ resolved
@@ -9,11 +9,7 @@
   <groupId>com.google.doubleclick</groupId>
   <artifactId>doubleclick-parent</artifactId>
   <packaging>pom</packaging>
-<<<<<<< HEAD
   <version>1.0.7.compat-SNAPSHOT</version>
-=======
-  <version>1.0.8-SNAPSHOT</version>
->>>>>>> 78caf253
   <name>Google DoubleClick Libraries</name>
   <description>
     Utilities for DoubleClick Ad Exchange, including OpenRTB mapping,
